--- conflicted
+++ resolved
@@ -172,7 +172,7 @@
         Args:
             x (Union[ndarray]): The input audio data to predict on with the models. Should be multiples of 80 ms
                                 (1280 samples), with longer lengths reducing overall CPU usage
-                                but decreasing detection latency.
+                                but increasing detection latency.
             patience (dict): How many consecutive frames (of 1280 samples or 80 ms) above the threshold that must
                              be observed before the current frame will be returned as non-zero.
                              Must be provided as an a dictionary where the keys are the
@@ -214,35 +214,29 @@
             if timing:
                 model_start = time.time()
 
-<<<<<<< HEAD
-            # Run model
-            frame_features = self.preprocessor.get_features(self.model_inputs[mdl])
-            prediction = self.models[mdl].run(
-                                    None,
-                                    {input_name: frame_features}
-                                )
-=======
             # Run model to get predictions
             if len(x) > 1280:
                 group_predictions = []
+                group_features = []
                 for i in np.arange(len(x)//1280-1, -1, -1):
+                    frame_features = self.preprocessor.get_features(
+                                        self.model_inputs[mdl],
+                                        start_ndx=-self.model_inputs[mdl] - i
+                                    )
                     group_predictions.extend(
-                        self.models[mdl].run(
-                            None,
-                            {input_name: self.preprocessor.get_features(
-                                    self.model_inputs[mdl],
-                                    start_ndx=-self.model_inputs[mdl] - i
-                            )}
-                        )
+                        self.models[mdl].run(None, {input_name: frame_features})
                     )
+                    group_features.extend(frame_features)
+
                 prediction = np.array(group_predictions).max(axis=0)[None, ]
+                frame_features = group_features[np.array(group_predictions).argmax(axis=0)]
             else:
+                frame_features = self.preprocessor.get_features(self.model_inputs[mdl])
                 prediction = self.models[mdl].run(
                                         None,
-                                        {input_name: self.preprocessor.get_features(self.model_inputs[mdl])}
+                                        {input_name: frame_features}
                                     )
 
->>>>>>> 97422fa9
             if self.model_outputs[mdl] == 1:
                 predictions[mdl] = prediction[0][0][0]
             else:
